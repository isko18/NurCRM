"""
Django settings for core project.

Generated by 'django-admin startproject' using Django 5.2.1.

For more information on this file, see
https://docs.djangoproject.com/en/5.2/topics/settings/

For the full list of settings and their values, see
https://docs.djangoproject.com/en/5.2/ref/settings/
"""

from pathlib import Path
from datetime import timedelta

# Build paths inside the project like this: BASE_DIR / 'subdir'.
BASE_DIR = Path(__file__).resolve().parent.parent


# Quick-start development settings - unsuitable for production
# See https://docs.djangoproject.com/en/5.2/howto/deployment/checklist/

# SECURITY WARNING: keep the secret key used in production secret!
SECRET_KEY = 'django-insecure-zzvirtj5xn4r6+s&l&!jt-bj(v)pm6u%zkvdls(u1m%rzi9)i9'

# SECURITY WARNING: don't run with debug turned on in production!
DEBUG = True

ALLOWED_HOSTS = ["*"]


# Application definition

INSTALLED_APPS = [
    "jazzmin",
    "channels",
    'corsheaders',
    'django.contrib.admin',
    'django.contrib.auth',
    'django.contrib.contenttypes',
    'django.contrib.sessions',
    'django.contrib.messages',
    'django.contrib.staticfiles',
    'drf_yasg', 
    'rest_framework',
    'django_filters',
    
    'apps.main',
    'apps.users',
    'apps.construction',
    'apps.booking',
    'apps.barber',
    'apps.education',
    'apps.cafe',
    'apps.whatsapp',
    'apps.instagram',
    'apps.storehouse',
<<<<<<< HEAD
    # "apps.instagram_mcp",
=======
    "apps.instagram_mcp",
    "apps.сonsulting",
>>>>>>> 3e5b320d
]

MIDDLEWARE = [
    'django.middleware.security.SecurityMiddleware',
    'corsheaders.middleware.CorsMiddleware',
    'django.contrib.sessions.middleware.SessionMiddleware',
    'django.middleware.common.CommonMiddleware',
    'django.middleware.csrf.CsrfViewMiddleware',
    'django.contrib.auth.middleware.AuthenticationMiddleware',
    'django.contrib.messages.middleware.MessageMiddleware',
    'django.middleware.clickjacking.XFrameOptionsMiddleware',
]

ROOT_URLCONF = 'core.urls'

TEMPLATES = [
    {
        'BACKEND': 'django.template.backends.django.DjangoTemplates',
        'DIRS': [],
        'APP_DIRS': True,
        'OPTIONS': {
            'context_processors': [
                'django.template.context_processors.request',
                'django.contrib.auth.context_processors.auth',
                'django.contrib.messages.context_processors.messages',
            ],
        },
    },
]

WSGI_APPLICATION = 'core.wsgi.application'
ASGI_APPLICATION = "core.asgi.application"



# Database
# https://docs.djangoproject.com/en/5.2/ref/settings/#databases

# DATABASES = {
#     'default': {
#         'ENGINE': 'django.db.backends.sqlite3',
#         'NAME': BASE_DIR / 'db.sqlite3',
#     }
# }
DATABASES = {
    'default': {
        'ENGINE': 'django.db.backends.postgresql',
        'NAME': 'nurcrm2',
        'USER': 'nuruser',
        'PASSWORD': 'nurpass2025',
        'HOST': '127.0.0.1',
        'PORT': '5432',
    }
}




# Password validation
# https://docs.djangoproject.com/en/5.2/ref/settings/#auth-password-validators

AUTH_PASSWORD_VALIDATORS = [
    {
        'NAME': 'django.contrib.auth.password_validation.UserAttributeSimilarityValidator',
    },
    {
        'NAME': 'django.contrib.auth.password_validation.MinimumLengthValidator',
    },
    {
        'NAME': 'django.contrib.auth.password_validation.CommonPasswordValidator',
    },
    {
        'NAME': 'django.contrib.auth.password_validation.NumericPasswordValidator',
    },
]


# Internationalization
# https://docs.djangoproject.com/en/5.2/topics/i18n/

LANGUAGE_CODE = 'ru'

TIME_ZONE = 'Asia/Bishkek'

USE_I18N = True

USE_TZ = True


# Static files (CSS, JavaScript, Images)
# https://docs.djangoproject.com/en/5.2/howto/static-files/

STATIC_URL = "/static/"
STATIC_ROOT = BASE_DIR / 'static'

MEDIA_URL = 'media/'
MEDIA_ROOT = BASE_DIR / 'media'

# Default primary key field type
# https://docs.djangoproject.com/en/5.2/ref/settings/#default-auto-field

DEFAULT_AUTO_FIELD = 'django.db.models.BigAutoField'


SWAGGER_SETTINGS = {
    'USE_SESSION_AUTH': False,
    'SECURITY_DEFINITIONS': {
        'Token': {
            'type': 'apiKey',
            'name': 'Authorization',
            'in': 'header'
        }
    }
}


DEFAULT_AUTO_FIELD = 'django.db.models.BigAutoField'
# Настройки rest framework
AUTH_USER_MODEL = 'users.User'

REST_FRAMEWORK = {
    'DEFAULT_AUTHENTICATION_CLASSES': (
        'rest_framework_simplejwt.authentication.JWTAuthentication',
    ),
    'DEFAULT_FILTER_BACKENDS': [
        'django_filters.rest_framework.DjangoFilterBackend',
        'rest_framework.filters.SearchFilter',
    ],
    'DEFAULT_PAGINATION_CLASS': 'rest_framework.pagination.PageNumberPagination',
    'PAGE_SIZE': 1000,
    'DEFAULT_PARSER_CLASSES': [
        'rest_framework.parsers.JSONParser',
        'rest_framework.parsers.FormParser',
        'rest_framework.parsers.MultiPartParser',
    ],
}


SIMPLE_JWT = {
    'ACCESS_TOKEN_LIFETIME': timedelta(days=3),
    'REFRESH_TOKEN_LIFETIME': timedelta(days=120),
    'ROTATE_REFRESH_TOKENS': False,
    'BLACKLIST_AFTER_ROTATION': True,

    'ALGORITHM': 'HS256',
    'SIGNING_KEY': 'devjwtsecret',
    'VERIFYING_KEY': None,
    'AUDIENCE': None,
    'ISSUER': None,

    'AUTH_HEADER_TYPES': ('Bearer',),
    'USER_ID_FIELD': 'id',
    'USER_ID_CLAIM': 'user_id',

    'AUTH_TOKEN_CLASSES': ('rest_framework_simplejwt.tokens.AccessToken',),
    'TOKEN_TYPE_CLAIM': 'token_type',

    'JTI_CLAIM': 'jti',

    'SLIDING_TOKEN_REFRESH_EXP_CLAIM': 'refresh_exp',
    'SLIDING_TOKEN_LIFETIME': timedelta(days=1),
    'SLIDING_TOKEN_REFRESH_LIFETIME': timedelta(days=7),
}


CELERY_BROKER_URL = 'redis://localhost:6379/0'
CELERY_RESULT_BACKEND = 'redis://localhost:6379/0'
CELERY_ACCEPT_CONTENT = ['json']
CELERY_TASK_SERIALIZER = 'json'


CORS_ORIGIN_ALLOW_ALL = True
CORS_ALLOW_CREDENTIALS = True  

CORS_ALLOWED_ORIGINS = [
    "http://localhost:3000",
    "http://localhost:5173",
    'http://127.0.0.1:8000',
    'https://nurcrm.kg',
    "http://app.nurcrm.kg",
]

SESSION_COOKIE_SAMESITE = "None"
SESSION_COOKIE_SECURE = True
CSRF_COOKIE_SAMESITE   = "None"
CSRF_COOKIE_SECURE     = True

CORS_ORIGIN_WRITELIST = (
    'http://localhost:3000',
    'http://localhost:',
    'https://nurcrm.kg'
)

CORS_ALLOW_HEADERS = (
    'content-disposition', 'accept-encoding',
    'content-type', 'accept', 'origin', 'Authorization', 'access-control-allow-methods',
    'Access-Control-Allow-Origin'
)

CORS_ALLOW_METHODS = (
    "DELETE",
    "GET",
    "OPTIONS",
    "PATCH",
    "POST",
    "PUT",
)
SECURE_PROXY_SSL_HEADER = ("HTTP_X_FORWARDED_PROTO", "https")

EMAIL_BACKEND = 'django.core.mail.backends.smtp.EmailBackend'
EMAIL_HOST = 'smtp.gmail.com'
EMAIL_PORT = 587
EMAIL_USE_TLS = True
EMAIL_HOST_USER = 'nurcrm2025@gmail.com'
EMAIL_HOST_PASSWORD = 'yljz yusd uzjd itmo'
DEFAULT_FROM_EMAIL = 'nurcrm2025@gmail.com'

import os


CHANNEL_LAYERS = {
    "default": {
        "BACKEND": "channels_redis.core.RedisChannelLayer",
        "CONFIG": {
            "hosts": [os.getenv("REDIS_URL", "redis://127.0.0.1:6379/0")],
            "capacity": 2000,  # ↑ буфер пачек
            "expiry": 15,      # ↓ время жизни сообщений в слое
        },
    }
}


INSTAGRAM_POLL_SECONDS = 0.1<|MERGE_RESOLUTION|>--- conflicted
+++ resolved
@@ -55,12 +55,8 @@
     'apps.whatsapp',
     'apps.instagram',
     'apps.storehouse',
-<<<<<<< HEAD
-    # "apps.instagram_mcp",
-=======
     "apps.instagram_mcp",
     "apps.сonsulting",
->>>>>>> 3e5b320d
 ]
 
 MIDDLEWARE = [
